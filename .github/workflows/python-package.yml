# This workflow will install Python dependencies, run tests and lint with a variety of Python versions
# For more information see: https://help.github.com/actions/language-and-framework-guides/using-python-with-github-actions

name: CI

on:
  push:
  pull_request:
    branches: [ dev ]
    # This guards against unknown PR until a community member vet it and label it.
    types: [ labeled ]

jobs:
  ci:

    runs-on: ${{ matrix.os }}
    strategy:
      fail-fast: false
      matrix:
<<<<<<< HEAD
        python-version: [3.7, 3.8, 3.9, "3.10", 3.11, 3.12, 2.7]
=======
        python-version: [3.7, 3.8, 3.9]
>>>>>>> 97d44fa7
        os: [ubuntu-latest, windows-latest, macos-latest]
        include:
          # https://docs.github.com/en/actions/reference/workflow-syntax-for-github-actions#using-environment-variables-in-a-matrix
          - python-version: 3.7
            toxenv: "py37"
          - python-version: 3.8
            toxenv: "py38"
          - python-version: 3.9
            toxenv: "py39"
<<<<<<< HEAD
          - python-version: "3.10"
            toxenv: "py310"
          - python-version: 3.11
            toxenv: "py311"
          - python-version: 3.12
            toxenv: "py312"
          - python-version: 2.7
            toxenv: "py27"
=======
>>>>>>> 97d44fa7
          - python-version: 3.9
            os: ubuntu-latest
            lint: "true"
    steps:
    - uses: actions/checkout@v2
    - name: Set up Python ${{ matrix.python-version }}
      uses: actions/setup-python@v2
      with:
        python-version: ${{ matrix.python-version }}
    - name: Install Linux dependencies for Python 2
      if: ${{ matrix.os == 'ubuntu-latest' && matrix.python-version == '2.7' }}
      run: |
        sudo apt update
        sudo apt install python-dev libgirepository1.0-dev libcairo2-dev gir1.2-secret-1 gnome-keyring
    - name: Install Linux dependencies for Python 3
      if: ${{ matrix.os == 'ubuntu-latest' && matrix.python-version != '2.7' }}
      run: |
        sudo apt update
        sudo apt install python3-dev libgirepository1.0-dev libcairo2-dev gir1.2-secret-1 gnome-keyring
    - name: Install PyGObject on Linux
      if: ${{ matrix.os == 'ubuntu-latest' }}
      run: |
        python -m pip install --upgrade pip
        python -m pip install pygobject
    - name: Install Python dependencies
      run: |
        python -m pip install --upgrade pip
        python -m pip install pylint tox pytest
        pip install .
    - name: Lint
      if: ${{ matrix.lint == 'true' }}
      run: |
        pylint msal_extensions
        # stop the build if there are Python syntax errors or undefined names
        #flake8 . --count --select=E9,F63,F7,F82 --show-source --statistics
        # exit-zero treats all errors as warnings. The GitHub editor is 127 chars wide
        #flake8 . --count --exit-zero --max-complexity=10 --max-line-length=127 --statistics
    - name: Test on Linux with encryption
      if: ${{ matrix.os == 'ubuntu-latest' }}
      run: |
        # Don't know why, but the pytest and "." have to be re-installed again for them to be used
        echo "echo secret_placeholder | gnome-keyring-daemon --unlock; pip install pytest .; pytest" > linux_test.sh
        chmod +x linux_test.sh
        sudo dbus-run-session -- ./linux_test.sh
    - name: Test on other platforms without encryption
      if: ${{ matrix.os != 'ubuntu-latest' }}
      env:
        TOXENV: ${{ matrix.toxenv }}
      run: |
        tox

  cd:
    needs: ci
    if: github.event_name == 'push' && (startsWith(github.ref, 'refs/tags') || github.ref == 'refs/heads/master')
    runs-on: ubuntu-latest
    steps:
    - uses: actions/checkout@v2
    - name: Set up Python 3.9
      uses: actions/setup-python@v2
      with:
        python-version: 3.9
    - name: Build a package for release
      run: |
        python -m pip install build --user
        python -m build --sdist --wheel --outdir dist/ .
    - name: Publish to TestPyPI
      uses: pypa/gh-action-pypi-publish@v1.4.2
      if: github.ref == 'refs/heads/master'
      with:
        user: __token__
        password: ${{ secrets.TEST_PYPI_API_TOKEN }}
        repository_url: https://test.pypi.org/legacy/
    - name: Publish to PyPI
      if: startsWith(github.ref, 'refs/tags')
      uses: pypa/gh-action-pypi-publish@v1.4.2
      with:
        user: __token__
        password: ${{ secrets.PYPI_API_TOKEN }}
<|MERGE_RESOLUTION|>--- conflicted
+++ resolved
@@ -17,11 +17,7 @@
     strategy:
       fail-fast: false
       matrix:
-<<<<<<< HEAD
-        python-version: [3.7, 3.8, 3.9, "3.10", 3.11, 3.12, 2.7]
-=======
-        python-version: [3.7, 3.8, 3.9]
->>>>>>> 97d44fa7
+        python-version: [3.7, 3.8, 3.9, "3.10", 3.11, 3.12]
         os: [ubuntu-latest, windows-latest, macos-latest]
         include:
           # https://docs.github.com/en/actions/reference/workflow-syntax-for-github-actions#using-environment-variables-in-a-matrix
@@ -31,24 +27,19 @@
             toxenv: "py38"
           - python-version: 3.9
             toxenv: "py39"
-<<<<<<< HEAD
           - python-version: "3.10"
             toxenv: "py310"
           - python-version: 3.11
             toxenv: "py311"
           - python-version: 3.12
             toxenv: "py312"
-          - python-version: 2.7
-            toxenv: "py27"
-=======
->>>>>>> 97d44fa7
           - python-version: 3.9
             os: ubuntu-latest
             lint: "true"
     steps:
-    - uses: actions/checkout@v2
+    - uses: actions/checkout@v4
     - name: Set up Python ${{ matrix.python-version }}
-      uses: actions/setup-python@v2
+      uses: actions/setup-python@v4
       with:
         python-version: ${{ matrix.python-version }}
     - name: Install Linux dependencies for Python 2
@@ -98,9 +89,9 @@
     if: github.event_name == 'push' && (startsWith(github.ref, 'refs/tags') || github.ref == 'refs/heads/master')
     runs-on: ubuntu-latest
     steps:
-    - uses: actions/checkout@v2
+    - uses: actions/checkout@v4
     - name: Set up Python 3.9
-      uses: actions/setup-python@v2
+      uses: actions/setup-python@v4
       with:
         python-version: 3.9
     - name: Build a package for release
